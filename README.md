--- conflicted
+++ resolved
@@ -44,7 +44,6 @@
 poetry run python plot.py
 ```
 
-<<<<<<< HEAD
 The results will be saved in the `produc# Political Ideology of Gen Z in Germany
 Inspired by the articale [Is the ideology gap growing?](https://www.allendowney.com/blog/2024/01/28/is-the-ideology-gap-growing/) by [Allen Downey](https://www.allendowney.com/wp/) I decided to do a similar (simple) analysis for Germany. The variable used is `pa01` which is the self reported political ideology. The data is from the German General Social Survey (ALLBUS) and the analysis is based on the cumulative data up to 2018 and the cross sectional data for 2021.`
 
@@ -68,6 +67,4 @@
 poetry run python plot.py
 ```
 
-=======
->>>>>>> 09c1b3bd
 The results will be saved in the `produc